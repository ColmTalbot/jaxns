--- conflicted
+++ resolved
@@ -73,16 +73,7 @@
                                x_mean=param_mean,
                                x_cov=param_covariance
                                )
-<<<<<<< HEAD
-            return ns(key=key,
-                      num_live_points=n,
-                      max_samples=1e6,
-                      collect_samples=True,
-                      termination_frac=0.001,
-                      sampler_kwargs=dict(depth=5, num_slices=2))
-=======
             return ns(key=key,  termination_frac=0.001)
->>>>>>> 600d0371
         t0 = default_timer()
         # with disable_jit():
         results = run(random.PRNGKey(0))
